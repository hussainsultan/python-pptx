# -*- coding: utf-8 -*-
#
# presentation.py
#
# Copyright (C) 2012, 2013 Steve Canny scanny@cisco.com
#
# This module is part of python-pptx and is released under
# the MIT License: http://www.opensource.org/licenses/mit-license.php

"""
API classes for dealing with presentations and other objects one typically
encounters as an end-user of the PowerPoint user interface.
"""

import hashlib

try:
    from PIL import Image as PIL_Image
except ImportError:
    import Image as PIL_Image

import os
import posixpath
import weakref

from StringIO import StringIO

import pptx.packaging
import pptx.spec as spec
import pptx.util as util

from pptx.exceptions import InvalidPackageError
from pptx.oxml import (
    _Element, _SubElement, oxml_fromstring, oxml_tostring, qn)

from pptx.shapes import _ShapeCollection
from pptx.spec import namespaces
from pptx.spec import (
    CT_PRESENTATION, CT_SLIDE, CT_SLIDE_LAYOUT, CT_SLIDE_MASTER, CT_SLIDESHOW,
    CT_TEMPLATE)
from pptx.spec import (
    RT_IMAGE, RT_OFFICE_DOCUMENT, RT_SLIDE, RT_SLIDE_LAYOUT, RT_SLIDE_MASTER)

from pptx.util import Collection, Px

# default namespace map for use in lxml calls
_nsmap = namespaces('a', 'r', 'p')


def _child(element, child_tagname, nsmap=None):
    """
    Return direct child of *element* having *child_tagname* or |None| if no
    such child element is present.
    """
    # use default nsmap if not specified
    if nsmap is None:
        nsmap = _nsmap
    xpath = './%s' % child_tagname
    matching_children = element.xpath(xpath, namespaces=nsmap)
    return matching_children[0] if len(matching_children) else None


# ============================================================================
# _Package
# ============================================================================

class _Package(object):
    """
    Return an instance of |_Package| loaded from *file*, where *file* can be a
    path (a string) or a file-like object. If *file* is a path, it can be
    either a path to a PowerPoint `.pptx` file or a path to a directory
    containing an expanded presentation file, as would result from unzipping
    a `.pptx` file. If *file* is |None|, the default presentation template is
    loaded.
    """
    # track instances as weakrefs so .containing() can be computed
    __instances = []

    def __init__(self, file=None):
        super(_Package, self).__init__()
        self.__presentation = None
        self.__relationships = _RelationshipCollection()
        self.__images = _ImageCollection()
        self.__instances.append(weakref.ref(self))
        if file is None:
            file = self.__default_pptx_path
        self.__open(file)

    @classmethod
    def containing(cls, part):
        """Return package instance that contains *part*"""
        for pkg in cls.instances():
            if part in pkg._parts:
                return pkg
        raise KeyError("No package contains part %r" % part)

    @classmethod
    def instances(cls):
        """Return tuple of _Package instances that have been created"""
        # clean garbage collected pkgs out of __instances
        cls.__instances[:] = [wkref for wkref in cls.__instances
                              if wkref() is not None]
        # return instance references in a tuple
        pkgs = [wkref() for wkref in cls.__instances]
        return tuple(pkgs)

    @property
    def presentation(self):
        """
        Reference to the |Presentation| instance contained in this package.
        """
        return self.__presentation

    def save(self, file):
        """
        Save this package to *file*, where *file* can be either a path to a
        file (a string) or a file-like object.
        """
        pkgng_pkg = pptx.packaging.Package().marshal(self)
        pkgng_pkg.save(file)

    @property
    def _images(self):
        return self.__images

    @property
    def _relationships(self):
        return self.__relationships

    def __load(self, pkgrels):
        """
        Load all the model-side parts and relationships from the on-disk
        package by loading package-level relationship parts and propagating
        the load down the relationship graph.
        """
        # keep track of which parts are already loaded
        part_dict = {}

        # discard any previously loaded relationships
        self.__relationships = _RelationshipCollection()

        # add model-side rel for each pkg-side one, and load target parts
        for pkgrel in pkgrels:
            # unpack working values for part to be loaded
            reltype = pkgrel.reltype
            pkgpart = pkgrel.target
            partname = pkgpart.partname
            content_type = pkgpart.content_type

            # create target part
            part = _Part(reltype, content_type)
            part_dict[partname] = part
            part._load(pkgpart, part_dict)

            # create model-side package relationship
            model_rel = _Relationship(pkgrel.rId, reltype, part)
            self.__relationships._additem(model_rel)

        # gather references to image parts into __images
        self.__images = _ImageCollection()
        image_parts = [part for part in self._parts
                       if part.__class__.__name__ == '_Image']
        for image in image_parts:
            self.__images._loadpart(image)

    def __open(self, file):
        """
        Load presentation contained in *file* into this package.
        """
        pkg = pptx.packaging.Package().open(file)
        self.__load(pkg.relationships)
        # unmarshal relationships selectively for now
        for rel in self.__relationships:
            if rel._reltype == RT_OFFICE_DOCUMENT:
                self.__presentation = rel._target

    @property
    def __default_pptx_path(self):
        """
        The path of the default presentation, used when no path is specified
        on construction.
        """
        thisdir = os.path.split(__file__)[0]
        return os.path.join(thisdir, 'templates', 'default.pptx')

    @property
    def _parts(self):
        """
        Return a list containing a reference to each of the parts in this
        package.
        """
        return [part for part in _Package.__walkparts(self.__relationships)]

    @staticmethod
    def __walkparts(rels, parts=None):
        """
        Recursive function, walk relationships to iterate over all parts in
        this package. Leave out *parts* parameter in call to visit all parts.
        """
        # initial call can leave out parts parameter as a signal to initialize
        if parts is None:
            parts = []
        for rel in rels:
            part = rel._target
            # only visit each part once (graph is cyclic)
            if part in parts:
                continue
            parts.append(part)
            yield part
            for part in _Package.__walkparts(part._relationships, parts):
                yield part


# ============================================================================
# Base classes
# ============================================================================

class _Observable(object):
    """
    Simple observer pattern mixin. Limitations:

    * observers get all message types from subject (_Observable), subscription
      is on subject basis, not subject + event_type.

    * notifications are oriented toward "value has been updated", which seems
      like only one possible event, could also be something like "load has
      completed" or "preparing to load".
    """
    def __init__(self):
        super(_Observable, self).__init__()
        self._observers = []

    def _notify_observers(self, name, value):
        # value = getattr(self, name)
        for observer in self._observers:
            observer.notify(self, name, value)

    def add_observer(self, observer):
        """
        Begin notifying *observer* of events. *observer* must implement method
        ``notify(observed, name, new_value)``
        """
        if observer not in self._observers:
            self._observers.append(observer)

    # def remove_observer(self, observer):
    #     """Remove *observer* from notification list."""
    #     assert observer in self._observers, "remove_observer called for"\
    #                                         "unsubscribed object"
    #     self._observers.remove(observer)


# ============================================================================
# Relationships
# ============================================================================

class _RelationshipCollection(Collection):
    """
    Sequence of relationships maintained in rId order. Maintaining the
    relationships in sorted order makes the .rels files both repeatable and
    more readable, which is very helpful for debugging.
    |_RelationshipCollection| has an attribute *_reltype_ordering* which is a
    sequence (tuple) of reltypes. If *_reltype_ordering* contains one or more
    reltype, the collection is maintained in reltype + partname.idx order and
    relationship ids (rIds) are renumbered to match that sequence and any
    numbering gaps are filled in.
    """
    def __init__(self):
        super(_RelationshipCollection, self).__init__()
        self.__reltype_ordering = ()

    def _additem(self, relationship):
        """
        Insert *relationship* into the appropriate position in this ordered
        collection.
        """
        rIds = [rel._rId for rel in self._values]
        if relationship._rId in rIds:
            tmpl = "cannot add relationship with duplicate rId '%s'"
            raise ValueError(tmpl % relationship._rId)
        self._values.append(relationship)
        self.__resequence()
        # register as observer of partname changes
        relationship._target.add_observer(self)

    @property
    def _next_rId(self):
        """
        Next available rId in collection, starting from 'rId1' and making use
        of any gaps in numbering, e.g. 'rId2' for rIds ['rId1', 'rId3'].
        """
        tmpl = 'rId%d'
        next_rId_num = 1
        for relationship in self._values:
            if relationship._num > next_rId_num:
                return tmpl % next_rId_num
            next_rId_num += 1
        return tmpl % next_rId_num

    @property
    def _reltype_ordering(self):
        """
        Tuple of relationship types, e.g. ``(RT_SLIDE, RT_SLIDE_LAYOUT)``. If
        present, relationships of those types are grouped, and those groups
        are ordered in the same sequence they appear in the tuple. In
        addition, relationships of the same type are sequenced in order of
        partname number (e.g. 16 for /ppt/slides/slide16.xml). If empty, the
        collection is maintained in existing rId order; rIds are not
        renumbered and any gaps in numbering are left to remain. Specifying
        this value for a collection with members causes it to be immediately
        reordered. The ordering is maintained as relationships are added or
        removed, renumbering rIds whenever necessary to also maintain the
        sequence in rId order.
        """
        return self.__reltype_ordering

    @_reltype_ordering.setter
    def _reltype_ordering(self, ordering):
        self.__reltype_ordering = tuple(ordering)
        self.__resequence()

    def rels_of_reltype(self, reltype):
        """
        Return a :class:`list` containing the subset of relationships in this
        collection of type *reltype*. The returned list is ordered by rId.
        Returns an empty list if there are no relationships of type *reltype*
        in the collection.
        """
        return [rel for rel in self._values if rel._reltype == reltype]

    def notify(self, subject, name, value):
        """RelationshipCollection implements the Observer interface"""
        if isinstance(subject, _BasePart):
            if name == 'partname':
                self.__resequence()

    def __resequence(self):
        """
        Sort relationships and renumber if necessary to maintain values in rId
        order.
        """
        if self.__reltype_ordering:
            def reltype_key(rel):
                reltype = rel._reltype
                if reltype in self.__reltype_ordering:
                    return self.__reltype_ordering.index(reltype)
                return len(self.__reltype_ordering)

            def partname_idx_key(rel):
                partname = util.Partname(rel._target.partname)
                if partname.idx is None:
                    return 0
                return partname.idx
            self._values.sort(key=lambda rel: partname_idx_key(rel))
            self._values.sort(key=lambda rel: reltype_key(rel))
            # renumber consistent with new sort order
            for idx, relationship in enumerate(self._values):
                relationship._rId = 'rId%d' % (idx+1)
        else:
            self._values.sort(key=lambda rel: rel._num)


class _Relationship(object):
    """
    Relationship to a part from a package or part. *rId* must be unique in any
    |_RelationshipCollection| this relationship is added to; use
    :attr:`_RelationshipCollection._next_rId` to get a unique rId.
    """
    def __init__(self, rId, reltype, target):
        super(_Relationship, self).__init__()
        # can't get _num right if rId is non-standard form
        assert rId.startswith('rId'), "rId in non-standard form: '%s'" % rId
        self.__rId = rId
        self.__reltype = reltype
        self.__target = target

    @property
    def _rId(self):
        """
        Relationship id for this relationship. Must be of the form
        ``rId[1-9][0-9]*``.
        """
        return self.__rId

    @property
    def _reltype(self):
        """
        Relationship type URI for this relationship. Corresponds roughly to
        the part type of the target part.
        """
        return self.__reltype

    @property
    def _target(self):
        """
        Target part of this relationship. Relationships are directed, from a
        source and a target. The target is always a part.
        """
        return self.__target

    @property
    def _num(self):
        """
        The numeric portion of the rId of this |_Relationship|, expressed as
        an :class:`int`. For example, :attr:`_num` for a relationship with an
        rId of ``'rId12'`` would be ``12``.
        """
        try:
            num = int(self.__rId[3:])
        except ValueError:
            num = 9999
        return num

    @_rId.setter
    def _rId(self, value):
        self.__rId = value


# ============================================================================
# Parts
# ============================================================================

class _PartCollection(Collection):
    """
    Sequence of parts. Sensitive to partname index when ordering parts added
    via _loadpart(), e.g. ``/ppt/slide/slide2.xml`` appears before
    ``/ppt/slide/slide10.xml`` rather than after it as it does in a
    lexicographical sort.
    """
    def __init__(self):
        super(_PartCollection, self).__init__()

    def _loadpart(self, part):
        """
        Insert a new part loaded from a package, such that list remains
        sorted in logical partname order (e.g. slide10.xml comes after
        slide9.xml).
        """
        new_partidx = util.Partname(part.partname).idx
        for idx, seq_part in enumerate(self._values):
            partidx = util.Partname(seq_part.partname).idx
            if partidx > new_partidx:
                self._values.insert(idx, part)
                return
        self._values.append(part)


class _ImageCollection(_PartCollection):
    """
    Immutable sequence of images, typically belonging to an instance of
    |_Package|. An image part containing a particular image blob appears only
    once in an instance, regardless of how many times it is referenced by a
    pic shape in a slide.
    """
    def __init__(self):
        super(_ImageCollection, self).__init__()

    def add_image(self, file):
        """
        Return image part containing the image in *file*, which is either a
        path to an image file or a file-like object containing an image. If an
        image instance containing this same image already exists, that
        instance is returned. If it does not yet exist, a new one is created.
        """
        # use _Image constructor to validate and characterize image file
        image = _Image(file)
        # return matching image if found
        for existing_image in self._values:
            if existing_image._sha1 == image._sha1:
                return existing_image
        # otherwise add it to collection and return new image
        self._values.append(image)
        self.__rename_images()
        return image

    def __rename_images(self):
        """
        Assign partnames like ``/ppt/media/image9.png`` to all images in the
        collection. The name portion is always ``image``. The number part
        forms a continuous sequence starting at 1 (e.g. 1, 2, 3, ...). The
        extension is preserved during renaming.
        """
        for idx, image in enumerate(self._values):
            image.partname = '/ppt/media/image%d%s' % (idx+1, image.ext)


class _Part(object):
    """
    Part factory. Returns an instance of the appropriate custom part type for
    part types that have them, _BasePart otherwise.
    """
    def __new__(cls, reltype, content_type):
        """
        *reltype* is the relationship type, e.g. ``RT_SLIDE``, corresponding
        to the type of part to be created. For at least one part type, in
        particular the presentation part type, *content_type* is also required
        in order to fully specify the part to be created.
        """
<<<<<<< HEAD
        if reltype == RT_OFFICEDOCUMENT:
=======
        # log.debug("Creating Part for %s", reltype)
        if reltype == RT_OFFICE_DOCUMENT:
>>>>>>> f3748913
            if content_type in (CT_PRESENTATION, CT_TEMPLATE, CT_SLIDESHOW):
                return Presentation()
            else:
                tmpl = "Not a presentation content type, got '%s'"
                raise InvalidPackageError(tmpl % content_type)
        elif reltype == RT_SLIDE:
<<<<<<< HEAD
            return _Slide()
        elif reltype == RT_SLIDELAYOUT:
            return _SlideLayout()
        elif reltype == RT_SLIDEMASTER:
            return _SlideMaster()
=======
            return Slide()
        elif reltype == RT_SLIDE_LAYOUT:
            return SlideLayout()
        elif reltype == RT_SLIDE_MASTER:
            return SlideMaster()
>>>>>>> f3748913
        elif reltype == RT_IMAGE:
            return _Image()
        return _BasePart()


class _BasePart(_Observable):
    """
    Base class for presentation model parts. Provides common code to all parts
    and is the class we instantiate for parts we don't unmarshal or manipulate
    yet.

    .. attribute:: _element

       ElementTree element for XML parts. ``None`` for binary parts.

    .. attribute:: _load_blob

       Contents of part as a byte string extracted from the package file. May
       be set to ``None`` by subclasses that override ._blob after content is
       unmarshaled, to free up memory.

    .. attribute:: _relationships

       |_RelationshipCollection| instance containing the relationships for this
       part.

    """
    def __init__(self, content_type=None):
        """
        Needs content_type parameter so newly created parts (not loaded from
        package) can register their content type.
        """
        super(_BasePart, self).__init__()
        self.__content_type = content_type
        self.__partname = None
        self._element = None
        self._load_blob = None
        self._relationships = _RelationshipCollection()

    @property
    def _blob(self):
        """
        Default is to return unchanged _load_blob. Dynamic parts will override.
        Raises |ValueError| if _load_blob is None.
        """
        if self.partname.endswith('.xml'):
            assert self._element is not None, '_BasePart._blob is undefined '\
                'for xml parts when part.__element is None'
            xml = oxml_tostring(self._element, encoding='UTF-8',
                                pretty_print=True, standalone=True)
            return xml
        # default for binary parts is to return _load_blob unchanged
        assert self._load_blob, "_BasePart._blob called on part with no "\
            "_load_blob; perhaps _blob not overridden by sub-class?"
        return self._load_blob

    @property
    def _content_type(self):
        """
        Content type of this part, e.g.
        'application/vnd.openxmlformats-officedocument.theme+xml'.
        """
        if self.__content_type is None:
            msg = "_BasePart._content_type accessed before assigned"
            raise ValueError(msg)
        return self.__content_type

    @_content_type.setter
    def _content_type(self, content_type):
        self.__content_type = content_type

    @property
    def partname(self):
        """Part name of this part, e.g. '/ppt/slides/slide1.xml'."""
        assert self.__partname, "_BasePart.partname referenced before assigned"
        return self.__partname

    @partname.setter
    def partname(self, partname):
        self.__partname = partname
        self._notify_observers('partname', self.__partname)

    def _add_relationship(self, reltype, target_part):
        """
        Return new relationship of *reltype* to *target_part* after adding it
        to the relationship collection of this part.
        """
        # reuse existing relationship if there's a match
        for rel in self._relationships:
            if rel._target == target_part and rel._reltype == reltype:
                return rel
        # otherwise construct a new one
        rId = self._relationships._next_rId
        rel = _Relationship(rId, reltype, target_part)
        self._relationships._additem(rel)
        return rel

    def _load(self, pkgpart, part_dict):
        """
        Load part and relationships from package part, and propagate load
        process down the relationship graph. *pkgpart* is an instance of
        :class:`pptx.packaging.Part` containing the part contents read from
        the on-disk package. *part_dict* is a dictionary of already-loaded
        parts, keyed by partname.
        """
        # set attributes from package part
        self.__content_type = pkgpart.content_type
        self.__partname = pkgpart.partname
        if pkgpart.partname.endswith('.xml'):
            self._element = oxml_fromstring(pkgpart.blob)
        else:
            self._load_blob = pkgpart.blob

        # discard any previously loaded relationships
        self._relationships = _RelationshipCollection()

        # load relationships and propagate load for related parts
        for pkgrel in pkgpart.relationships:
            # unpack working values for part to be loaded
            reltype = pkgrel.reltype
            target_pkgpart = pkgrel.target
            partname = target_pkgpart.partname
            content_type = target_pkgpart.content_type

            # create target part
            if partname in part_dict:
                part = part_dict[partname]
            else:
                part = _Part(reltype, content_type)
                part_dict[partname] = part
                part._load(target_pkgpart, part_dict)

            # create model-side package relationship
            model_rel = _Relationship(pkgrel.rId, reltype, part)
            self._relationships._additem(model_rel)
        return self


class Presentation(_BasePart):
    """
    Top level class in object model, represents the contents of the /ppt
    directory of a .pptx file.
    """
    def __init__(self):
        super(Presentation, self).__init__()
        self.__slidemasters = _PartCollection()
        self.__slides = _SlideCollection(self)

    @property
    def slidemasters(self):
        """
        List of |_SlideMaster| objects belonging to this presentation.
        """
        return tuple(self.__slidemasters)

    @property
    def slides(self):
        """
        |_SlideCollection| object containing the slides in this presentation.
        """
        return self.__slides

    @property
    def _blob(self):
        """
        Rewrite sldId elements in sldIdLst before handing over to super for
        transformation of _element into a blob.
        """
        self.__rewrite_sldIdLst()
        # # at least the following needs to be added before using
        # # _reltype_ordering again for Presentation
        # self.__rewrite_notesMasterIdLst()
        # self.__rewrite_handoutMasterIdLst()
        # self.__rewrite_sldMasterIdLst()
        return super(Presentation, self)._blob

    def _load(self, pkgpart, part_dict):
        """
        Load presentation from package part.
        """
        # call parent to do generic aspects of load
        super(Presentation, self)._load(pkgpart, part_dict)

        # side effect of setting reltype ordering is that rId values can be
        # changed (renumbered during resequencing), so must complete rewrites
        # of all four IdLst elements (notesMasterIdLst, etc.) internal to
        # presentation.xml to reflect any possible changes. Not sure if good
        # order in the .rels files is worth the trouble just yet, so
        # commenting this out for now.

        # # set reltype ordering so rels file ordering is readable
        # self._relationships._reltype_ordering = (RT_SLIDE_MASTER,
        #     RT_NOTES_MASTER, RT_HANDOUT_MASTER, RT_SLIDE,
        #     RT_PRES_PROPS, RT_VIEW_PROPS, RT_TABLE_STYLES, RT_THEME)

        # selectively unmarshal relationships for now
        for rel in self._relationships:
<<<<<<< HEAD
            if rel._reltype == RT_SLIDEMASTER:
=======
            # log.debug("Presentation Relationship %s", rel._reltype)
            if rel._reltype == RT_SLIDE_MASTER:
>>>>>>> f3748913
                self.__slidemasters._loadpart(rel._target)
            elif rel._reltype == RT_SLIDE:
                self.__slides._loadpart(rel._target)
        return self

    def __rewrite_sldIdLst(self):
        """
        Rewrite the ``<p:sldIdLst>`` element in ``<p:presentation>`` to
        reflect current ordering of slide relationships and possible
        renumbering of ``rId`` values.
        """
        sldIdLst = _child(self._element, 'p:sldIdLst', _nsmap)
        if sldIdLst is None:
            sldIdLst = self.__add_sldIdLst()
        sldIdLst.clear()
        sld_rels = self._relationships.rels_of_reltype(RT_SLIDE)
        for idx, rel in enumerate(sld_rels):
            sldId = _Element('p:sldId', _nsmap)
            sldIdLst.append(sldId)
            sldId.set('id', str(256+idx))
            sldId.set(qn('r:id'), rel._rId)

    def __add_sldIdLst(self):
        """
        Add a <p:sldIdLst> element to <p:presentation> in the right sequence
        among its siblings.
        """
        sldIdLst = _child(self._element, 'p:sldIdLst', _nsmap)
        assert sldIdLst is None, '__add_sldIdLst() called where '\
                                 '<p:sldIdLst> already exists'
        sldIdLst = _Element('p:sldIdLst', _nsmap)
        # insert new sldIdLst element in right sequence
        sldSz = _child(self._element, 'p:sldSz', _nsmap)
        if sldSz is not None:
            sldSz.addprevious(sldIdLst)
        else:
            notesSz = _child(self._element, 'p:notesSz', _nsmap)
            notesSz.addprevious(sldIdLst)
        return sldIdLst


class _Image(_BasePart):
    """
    Return new Image part instance. *file* may be |None|, a path to a file (a
    string), or a file-like object. If *file* is |None|, no image is loaded
    and :meth:`_load` must be called before using the instance. Otherwise, the
    file referenced or contained in *file* is loaded. Corresponds to package
    files ppt/media/image[1-9][0-9]*.*.
    """
    def __init__(self, file=None):
        super(_Image, self).__init__()
        self.__filepath = None
        self.__ext = None
        if file is not None:
            self.__load_image_from_file(file)

    @property
    def ext(self):
        """
        Return file extension for this image. Includes the leading dot, e.g.
        ``'.png'``.
        """
        assert self.__ext, "_Image.__ext referenced before assigned"
        return self.__ext

    @property
    def _desc(self):
        """
        Return filename associated with this image, either the filename of the
        original image file the image was created with or a synthetic name of
        the form ``image.ext`` where ``.ext`` is appropriate to the image file
        format, e.g. ``'.jpg'``.
        """
        if self.__filepath is not None:
            return os.path.split(self.__filepath)[1]
        # return generic filename if original filename is unknown
        return 'image%s' % self.ext

    def _scale(self, width, height):
        """
        Return scaled image dimensions based on supplied parameters. If
        *width* and *height* are both |None|, the native image size is
        returned. If neither *width* nor *height* is |None|, their values are
        returned unchanged. If a value is provided for either *width* or
        *height* and the other is |None|, the dimensions are scaled,
        preserving the image's aspect ratio.
        """
        native_width_px, native_height_px = self._size
        native_width = Px(native_width_px)
        native_height = Px(native_height_px)

        if width is None and height is None:
            width = native_width
            height = native_height
        elif width is None:
            scaling_factor = float(height) / float(native_height)
            width = int(round(native_width * scaling_factor))
        elif height is None:
            scaling_factor = float(width) / float(native_width)
            height = int(round(native_height * scaling_factor))
        return width, height

    @property
    def _sha1(self):
        """Return SHA1 hash digest for image"""
        return hashlib.sha1(self._blob).hexdigest()

    @property
    def _size(self):
        """
        Return *width*, *height* tuple representing native dimensions of
        image in pixels.
        """
        image_stream = StringIO(self._blob)
        width_px, height_px = PIL_Image.open(image_stream).size
        image_stream.close()
        return width_px, height_px

    @property
    def _blob(self):
        """
        For an image, _blob is always _load_blob, image file content is not
        manipulated.
        """
        return self._load_blob

    def _load(self, pkgpart, part_dict):
        """Handle aspects of loading that are particular to image parts."""
        # call parent to do generic aspects of load
        super(_Image, self)._load(pkgpart, part_dict)
        # set file extension
        self.__ext = posixpath.splitext(pkgpart.partname)[1]
        # return self-reference to allow generative calling
        return self

    @staticmethod
    def __image_ext_content_type(ext):
        """Return the content type corresponding to filename extension *ext*"""
        if ext not in spec.default_content_types:
            tmpl = "unsupported image file extension '%s'"
            raise TypeError(tmpl % (ext))
        content_type = spec.default_content_types[ext]
        if not content_type.startswith('image/'):
            tmpl = "'%s' is not an image content type; ext '%s'"
            raise TypeError(tmpl % (content_type, ext))
        return content_type

    @staticmethod
    def __ext_from_image_stream(stream):
        """
        Return the filename extension appropriate to the image file contained
        in *stream*.
        """
        ext_map = {'GIF': '.gif', 'JPEG': '.jpg', 'PNG': '.png',
                   'TIFF': '.tiff', 'WMF': '.wmf'}
        stream.seek(0)
        format = PIL_Image.open(stream).format
        if format not in ext_map:
            tmpl = "unsupported image format, expected one of: %s, got '%s'"
            raise ValueError(tmpl % (ext_map.keys(), format))
        return ext_map[format]

    def __load_image_from_file(self, file):
        """
        Load image from *file*, which is either a path to an image file or a
        file-like object.
        """
        if isinstance(file, basestring):  # file is a path
            self.__filepath = file
            self.__ext = os.path.splitext(self.__filepath)[1]
            self._content_type = self.__image_ext_content_type(self.__ext)
            with open(self.__filepath, 'rb') as f:
                self._load_blob = f.read()
        else:  # assume file is a file-like object
            self.__ext = self.__ext_from_image_stream(file)
            self._content_type = self.__image_ext_content_type(self.__ext)
            file.seek(0)
            self._load_blob = file.read()


# ============================================================================
# Slide Parts
# ============================================================================

class _SlideCollection(_PartCollection):
    """
    Immutable sequence of slides belonging to an instance of |Presentation|,
    with methods for manipulating the slides in the presentation.
    """
    def __init__(self, presentation):
        super(_SlideCollection, self).__init__()
        self.__presentation = presentation

    def add_slide(self, slidelayout):
        """Add a new slide that inherits layout from *slidelayout*."""
        # 1. construct new slide
        slide = _Slide(slidelayout)
        # 2. add it to this collection
        self._values.append(slide)
        # 3. assign its partname
        self.__rename_slides()
        # 4. add presentation->slide relationship
        self.__presentation._add_relationship(RT_SLIDE, slide)
        # 5. return reference to new slide
        return slide

    def __rename_slides(self):
        """
        Assign partnames like ``/ppt/slides/slide9.xml`` to all slides in the
        collection. The name portion is always ``slide``. The number part
        forms a continuous sequence starting at 1 (e.g. 1, 2, 3, ...). The
        extension is always ``.xml``.
        """
        for idx, slide in enumerate(self._values):
            slide.partname = '/ppt/slides/slide%d.xml' % (idx+1)


class _BaseSlide(_BasePart):
    """
    Base class for slide parts, e.g. slide, slideLayout, slideMaster,
    notesSlide, notesMaster, and handoutMaster.
    """
    def __init__(self, content_type=None):
        """
        Needs content_type parameter so newly created parts (not loaded from
        package) can register their content type.
        """
        super(_BaseSlide, self).__init__(content_type)
        self._shapes = None

    @property
    def name(self):
        """Internal name of this slide-like object."""
        cSld = self._element.cSld
        return cSld.get('name', default='')

    @property
    def shapes(self):
        """Collection of shape objects belonging to this slide."""
        assert self._shapes is not None, ("_BaseSlide.shapes referenced "
                                          "before assigned")
        return self._shapes

    def _add_image(self, file):
        """
        Return a tuple ``(image, relationship)`` representing the |Image| part
        specified by *file*. If a matching image part already exists it is
        reused. If the slide already has a relationship to an existing image,
        that relationship is reused.
        """
        image = self._package._images.add_image(file)
        rel = self._add_relationship(RT_IMAGE, image)
        return (image, rel)

    def _load(self, pkgpart, part_dict):
        """Handle aspects of loading that are general to slide types."""
        # call parent to do generic aspects of load
        super(_BaseSlide, self)._load(pkgpart, part_dict)
        # unmarshal shapes
        self._shapes = _ShapeCollection(self._element.cSld.spTree, self)
        # return self-reference to allow generative calling
        return self

    @property
    def _package(self):
        """Reference to |_Package| containing this slide"""
        return _Package.containing(self)


class _Slide(_BaseSlide):
    """
    Slide part. Corresponds to package files ppt/slides/slide[1-9][0-9]*.xml.
    """
    def __init__(self, slidelayout=None):
        super(_Slide, self).__init__(CT_SLIDE)
        self.__slidelayout = slidelayout
        self._element = self.__minimal_element
        self._shapes = _ShapeCollection(self._element.cSld.spTree, self)
        # if slidelayout, this is a slide being added, not one being loaded
        if slidelayout:
            self._shapes._clone_layout_placeholders(slidelayout)
            # add relationship to slideLayout part
            self._add_relationship(RT_SLIDE_LAYOUT, slidelayout)

    @property
    def slidelayout(self):
        """
        |_SlideLayout| object this slide inherits appearance from.
        """
        return self.__slidelayout

    def _load(self, pkgpart, part_dict):
        """
        Load slide from package part.
        """
        # call parent to do generic aspects of load
        super(_Slide, self)._load(pkgpart, part_dict)
        # selectively unmarshal relationships for now
        for rel in self._relationships:
<<<<<<< HEAD
            if rel._reltype == RT_SLIDELAYOUT:
=======
            # log.debug("SlideMaster Relationship %s", rel._reltype)
            if rel._reltype == RT_SLIDE_LAYOUT:
>>>>>>> f3748913
                self.__slidelayout = rel._target
        return self

    @property
    def __minimal_element(self):
        """
        Return element containing the minimal XML for a slide, based on what
        is required by the XMLSchema.
        """
        sld = _Element('p:sld', _nsmap)
        _SubElement(sld, 'p:cSld', _nsmap)
        _SubElement(sld.cSld, 'p:spTree', _nsmap)
        _SubElement(sld.cSld.spTree, 'p:nvGrpSpPr', _nsmap)
        _SubElement(sld.cSld.spTree.nvGrpSpPr, 'p:cNvPr', _nsmap)
        _SubElement(sld.cSld.spTree.nvGrpSpPr, 'p:cNvGrpSpPr', _nsmap)
        _SubElement(sld.cSld.spTree.nvGrpSpPr, 'p:nvPr', _nsmap)
        _SubElement(sld.cSld.spTree, 'p:grpSpPr', _nsmap)
        sld.cSld.spTree.nvGrpSpPr.cNvPr.set('id', '1')
        sld.cSld.spTree.nvGrpSpPr.cNvPr.set('name', '')
        return sld


class _SlideLayout(_BaseSlide):
    """
    Slide layout part. Corresponds to package files
    ``ppt/slideLayouts/slideLayout[1-9][0-9]*.xml``.
    """
    def __init__(self):
<<<<<<< HEAD
        super(_SlideLayout, self).__init__(CT_SLIDELAYOUT)
=======
        super(SlideLayout, self).__init__(CT_SLIDE_LAYOUT)
>>>>>>> f3748913
        self.__slidemaster = None

    @property
    def slidemaster(self):
        """Slide master from which this slide layout inherits properties."""
        assert self.__slidemaster is not None, ("_SlideLayout.slidemaster "
                                                "referenced before assigned")
        return self.__slidemaster

    def _load(self, pkgpart, part_dict):
        """
        Load slide layout from package part.
        """
        # call parent to do generic aspects of load
        super(_SlideLayout, self)._load(pkgpart, part_dict)

        # selectively unmarshal relationships we need
        for rel in self._relationships:
            # get slideMaster from which this slideLayout inherits properties
            if rel._reltype == RT_SLIDE_MASTER:
                self.__slidemaster = rel._target

        # return self-reference to allow generative calling
        return self


class _SlideMaster(_BaseSlide):
    """
    Slide master part. Corresponds to package files
    ppt/slideMasters/slideMaster[1-9][0-9]*.xml.
    """
    # TECHNOTE: In the Microsoft API, Master is a general type that all of
    # SlideMaster, SlideLayout (CustomLayout), HandoutMaster, and NotesMaster
    # inherit from. So might look into why that is and consider refactoring
    # the various masters a bit later.

    def __init__(self):
<<<<<<< HEAD
        super(_SlideMaster, self).__init__(CT_SLIDEMASTER)
        self.__slidelayouts = _PartCollection()
=======
        super(SlideMaster, self).__init__(CT_SLIDE_MASTER)
        self.__slidelayouts = PartCollection()
>>>>>>> f3748913

    @property
    def slidelayouts(self):
        """
        Collection of slide layout objects belonging to this slide master.
        """
        return self.__slidelayouts

    def _load(self, pkgpart, part_dict):
        """
        Load slide master from package part.
        """
        # call parent to do generic aspects of load
        super(_SlideMaster, self)._load(pkgpart, part_dict)

        # selectively unmarshal relationships for now
        for rel in self._relationships:
<<<<<<< HEAD
            if rel._reltype == RT_SLIDELAYOUT:
=======
            # log.debug("SlideMaster Relationship %s", rel._reltype)
            if rel._reltype == RT_SLIDE_LAYOUT:
>>>>>>> f3748913
                self.__slidelayouts._loadpart(rel._target)
        return self<|MERGE_RESOLUTION|>--- conflicted
+++ resolved
@@ -496,31 +496,18 @@
         particular the presentation part type, *content_type* is also required
         in order to fully specify the part to be created.
         """
-<<<<<<< HEAD
-        if reltype == RT_OFFICEDOCUMENT:
-=======
-        # log.debug("Creating Part for %s", reltype)
         if reltype == RT_OFFICE_DOCUMENT:
->>>>>>> f3748913
             if content_type in (CT_PRESENTATION, CT_TEMPLATE, CT_SLIDESHOW):
                 return Presentation()
             else:
                 tmpl = "Not a presentation content type, got '%s'"
                 raise InvalidPackageError(tmpl % content_type)
         elif reltype == RT_SLIDE:
-<<<<<<< HEAD
             return _Slide()
-        elif reltype == RT_SLIDELAYOUT:
+        elif reltype == RT_SLIDE_LAYOUT:
             return _SlideLayout()
-        elif reltype == RT_SLIDEMASTER:
+        elif reltype == RT_SLIDE_MASTER:
             return _SlideMaster()
-=======
-            return Slide()
-        elif reltype == RT_SLIDE_LAYOUT:
-            return SlideLayout()
-        elif reltype == RT_SLIDE_MASTER:
-            return SlideMaster()
->>>>>>> f3748913
         elif reltype == RT_IMAGE:
             return _Image()
         return _BasePart()
@@ -718,12 +705,7 @@
 
         # selectively unmarshal relationships for now
         for rel in self._relationships:
-<<<<<<< HEAD
-            if rel._reltype == RT_SLIDEMASTER:
-=======
-            # log.debug("Presentation Relationship %s", rel._reltype)
             if rel._reltype == RT_SLIDE_MASTER:
->>>>>>> f3748913
                 self.__slidemasters._loadpart(rel._target)
             elif rel._reltype == RT_SLIDE:
                 self.__slides._loadpart(rel._target)
@@ -1023,12 +1005,7 @@
         super(_Slide, self)._load(pkgpart, part_dict)
         # selectively unmarshal relationships for now
         for rel in self._relationships:
-<<<<<<< HEAD
-            if rel._reltype == RT_SLIDELAYOUT:
-=======
-            # log.debug("SlideMaster Relationship %s", rel._reltype)
             if rel._reltype == RT_SLIDE_LAYOUT:
->>>>>>> f3748913
                 self.__slidelayout = rel._target
         return self
 
@@ -1057,11 +1034,7 @@
     ``ppt/slideLayouts/slideLayout[1-9][0-9]*.xml``.
     """
     def __init__(self):
-<<<<<<< HEAD
-        super(_SlideLayout, self).__init__(CT_SLIDELAYOUT)
-=======
-        super(SlideLayout, self).__init__(CT_SLIDE_LAYOUT)
->>>>>>> f3748913
+        super(_SlideLayout, self).__init__(CT_SLIDE_LAYOUT)
         self.__slidemaster = None
 
     @property
@@ -1099,13 +1072,8 @@
     # the various masters a bit later.
 
     def __init__(self):
-<<<<<<< HEAD
-        super(_SlideMaster, self).__init__(CT_SLIDEMASTER)
+        super(_SlideMaster, self).__init__(CT_SLIDE_MASTER)
         self.__slidelayouts = _PartCollection()
-=======
-        super(SlideMaster, self).__init__(CT_SLIDE_MASTER)
-        self.__slidelayouts = PartCollection()
->>>>>>> f3748913
 
     @property
     def slidelayouts(self):
@@ -1123,11 +1091,6 @@
 
         # selectively unmarshal relationships for now
         for rel in self._relationships:
-<<<<<<< HEAD
-            if rel._reltype == RT_SLIDELAYOUT:
-=======
-            # log.debug("SlideMaster Relationship %s", rel._reltype)
             if rel._reltype == RT_SLIDE_LAYOUT:
->>>>>>> f3748913
                 self.__slidelayouts._loadpart(rel._target)
         return self